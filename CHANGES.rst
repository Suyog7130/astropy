--- conflicted
+++ resolved
@@ -272,7 +272,6 @@
   - Moved ``units.cgs.emu`` to ``units.deprecated.emu`` due to ambiguous
     definition of "emu". [#4918, #5906]
 
-<<<<<<< HEAD
   - ``jupiterMass``, ``earthMass``, ``jupiterRad``, and ``earthRad`` no longer
     have their prefixed units included in the standard units.  If needed, they
     can still  be found in ``units.deprecated``. [#5661]
@@ -280,7 +279,7 @@
   - ``solLum``,``solMass``, and ``solRad`` no longer have  their prefixed units
     included in the standard units.  If needed, they can still be found in
     ``units.required_by_vounit``, and are enabled by default. [#5661]
-=======
+    
   - Removed deprecated ``Unit.get_converter``. [#6170]
 
   - Internally, astropy replaced use of ``.to(unit).value`` with the new
@@ -288,7 +287,6 @@
     that overwrote ``.to``, should also overwrite ``.to_value`` (or
     possibly just the private ``._to_value`` method.  (If you did this,
     please let us know what was lacking that made this necessary!). [#6136]
->>>>>>> f1f76be6
 
 - ``astropy.utils``
 
